--- conflicted
+++ resolved
@@ -10,38 +10,21 @@
 
 contract Lotterie is Initializable, AccessControlUpgradeable, UUPSUpgradeable, VRFConsumerBaseV2Plus {
     bytes32 public constant OWNER_ROLE = keccak256("OWNER_ROLE");
-<<<<<<< HEAD
-    
     uint256 internal _s_subscriptionId;
     address internal _vrfCoordinator;
     bytes32 internal _s_keyHash;
     uint32 internal _callbackGasLimit;
     uint16 internal _requestConfirmations;
     uint32 internal _numWords;
-=======
-
-    uint256 _s_subscriptionId;
-    address _vrfCoordinator;
-    bytes32 _s_keyHash;
-    uint32 _callbackGasLimit;
-    uint16 _requestConfirmations;
-    uint32 _numWords;
->>>>>>> 7456d3d6
     uint256 private constant ROLL_IN_PROGRESS = 42;
 
     IGoldToken internal _goldToken;
 
-<<<<<<< HEAD
     uint256 internal _lastRandomDraw;
     uint256[] internal _requestIds;
     mapping (uint256 => address) internal _results;
     mapping (address => uint256) internal _gains;
-=======
-    uint256 _lastRandomDraw;
-    uint256[] _requestIds;
-    mapping(uint256 => address) _results;
-    mapping(address => uint256) _gains;
->>>>>>> 7456d3d6
+
 
     error OneRandomDrawPerMounth();
 
@@ -133,7 +116,6 @@
     function hasOwnerRole(address account) external view returns (bool) {
         return hasRole(OWNER_ROLE, account);
     }
-<<<<<<< HEAD
 
     function getLastRequestId() external view returns (uint256) {
         if(_requestIds.length == 0) {
@@ -206,6 +188,4 @@
         _goldToken = IGoldToken(goldToken);
     }
 
-=======
->>>>>>> 7456d3d6
 }