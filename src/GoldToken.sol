--- conflicted
+++ resolved
@@ -105,12 +105,7 @@
 
     function transfer(address to, uint256 amount) public override returns (bool) {
         require(amount > 0, AmountMustBeGreaterThanZero());
-<<<<<<< HEAD
         if(msg.sender != _lotterieAddress && balanceOf(msg.sender) <= _minimumGoldToBlock) {
-=======
-        _transfer(msg.sender, to, amount);
-        if (msg.sender != _lotterieAddress && balanceOf(msg.sender) <= _minimumGoldToBlock) {
->>>>>>> 7456d3d6
             removeUser(msg.sender);
         }
         addUser(to);
